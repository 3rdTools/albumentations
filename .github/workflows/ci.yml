--- conflicted
+++ resolved
@@ -78,28 +78,4 @@
     - name: Install dependencies
       run: pip install -r docs/requirements.txt
     - name: Run Sphinx
-<<<<<<< HEAD
-      run: sphinx-build -b html docs /tmp/_docs_build
-=======
-      run: sphinx-build -b html docs /tmp/_docs_build
-
-  check_transforms_docs:
-    name: Check that transforms docs are not outdated
-    runs-on: ubuntu-latest
-    strategy:
-      matrix:
-        python-version: [3.8]
-    steps:
-    - name: Checkout
-      uses: actions/checkout@v2
-    - name: Set up Python
-      uses: actions/setup-python@v2
-      with:
-        python-version: ${{ matrix.python-version }}
-    - name: Update pip
-      run: python -m pip install --upgrade pip
-    - name: Install dependencies
-      run: pip install .
-    - name: Run checks
-      run: python tools/make_transforms_docs.py check README.md
->>>>>>> 35152ad0
+      run: sphinx-build -b html docs /tmp/_docs_build