import random

import cv2
import pytest
import numpy as np
import imgaug as ia

import albumentations as A
import albumentations.augmentations.functional as F


TEST_SEEDS = (0, 1, 42, 111, 9999)


@pytest.mark.parametrize(['augmentation_cls', 'params'], [
    [A.JpegCompression, {}],
    [A.HueSaturationValue, {}],
    [A.RGBShift, {}],
    [A.RandomBrightnessContrast, {}],
    [A.Blur, {}],
    [A.MotionBlur, {}],
    [A.MedianBlur, {}],
    [A.GaussianBlur, {}],
    [A.GaussNoise, {}],
    [A.CLAHE, {}],
    [A.ChannelShuffle, {}],
    [A.InvertImg, {}],
    [A.RandomGamma, {}],
    [A.ToGray, {}],
    [A.Cutout, {}],
    [A.CoarseDropout, {}],
    [A.RandomSnow, {}],
    [A.RandomRain, {}],
    [A.RandomFog, {}],
    [A.RandomSunFlare, {}],
    [A.RandomShadow, {}],
    [A.PadIfNeeded, {}],
    [A.VerticalFlip, {}],
    [A.HorizontalFlip, {}],
    [A.Flip, {}],
    [A.Transpose, {}],
    [A.RandomRotate90, {}],
    [A.Rotate, {}],
    [A.ShiftScaleRotate, {}],
    [A.OpticalDistortion, {}],
    [A.GridDistortion, {}],
    [A.ElasticTransform, {}],
    [A.ToFloat, {}],
    [A.Normalize, {}],
    [A.RandomBrightness, {}],
    [A.RandomContrast, {}],
    [A.RandomScale, {}],
    [A.SmallestMaxSize, {}],
    [A.LongestMaxSize, {}],
<<<<<<< HEAD
    [A.Solarize, {}],
    [A.Equalize, {}],
=======
    [A.RandomGridShuffle, {}],
    [A.Solarize, {}],
>>>>>>> 1bc367f5
])
@pytest.mark.parametrize('p', [0.5, 1])
@pytest.mark.parametrize('seed', TEST_SEEDS)
@pytest.mark.parametrize('always_apply', (False, True))
def test_augmentations_serialization(augmentation_cls, params, p, seed, image, mask, always_apply):
    aug = augmentation_cls(p=p, always_apply=always_apply, **params)
    serialized_aug = A.to_dict(aug)
    deserialized_aug = A.from_dict(serialized_aug)
    random.seed(seed)
    aug_data = aug(image=image, mask=mask)
    random.seed(seed)
    deserialized_aug_data = deserialized_aug(image=image, mask=mask)
    assert np.array_equal(aug_data['image'], deserialized_aug_data['image'])
    assert np.array_equal(aug_data['mask'], deserialized_aug_data['mask'])


@pytest.mark.parametrize(['augmentation_cls', 'params'], [
    [A.JpegCompression, {'quality_lower': 10, 'quality_upper': 80}],
    [A.HueSaturationValue, {'hue_shift_limit': 70, 'sat_shift_limit': 95, 'val_shift_limit': 55}],
    [A.RGBShift, {'r_shift_limit': 70, 'g_shift_limit': 80, 'b_shift_limit': 40}],
    [A.RandomBrightnessContrast, {'brightness_limit': 0.5, 'contrast_limit': 0.8}],
    [A.Blur, {'blur_limit': 3}],
    [A.MotionBlur, {'blur_limit': 3}],
    [A.MedianBlur, {'blur_limit': 3}],
    [A.GaussianBlur, {'blur_limit': 3}],
    [A.GaussNoise, {'var_limit': (20, 90)}],
    [A.CLAHE, {'clip_limit': 2, 'tile_grid_size': (12, 12)}],
    [A.RandomGamma, {'gamma_limit': (10, 90)}],
    [A.Cutout, {'num_holes': 4, 'max_h_size': 4, 'max_w_size': 4}],
    [A.CoarseDropout, {'max_holes': 4, 'max_height': 4, 'max_width': 4}],
    [A.RandomSnow, {'snow_point_lower': 0.2, 'snow_point_upper': 0.4, 'brightness_coeff': 4}],
    [A.RandomRain, {
        'slant_lower': -5,
        'slant_upper': 5,
        'drop_length': 15,
        'drop_width': 2,
        'drop_color': (100, 100, 100),
        'blur_value': 3,
        'brightness_coefficient': 0.5,
        'rain_type': 'heavy'
    }],
    [A.RandomFog, {'fog_coef_lower': 0.2, 'fog_coef_upper': 0.8, 'alpha_coef': 0.11}],
    [A.RandomSunFlare, {
        'flare_roi': (0.1, 0.1, 0.9, 0.6),
        'angle_lower': 0.1,
        'angle_upper': 0.95,
        'num_flare_circles_lower': 7,
        'num_flare_circles_upper': 11,
        'src_radius': 300,
        'src_color': (200, 200, 200),
    }],
    [A.RandomShadow, {
        'shadow_roi': (0.1, 0.4, 0.9, 0.9),
        'num_shadows_lower': 2,
        'num_shadows_upper': 4,
        'shadow_dimension': 8,
    }],
    [A.PadIfNeeded, {'min_height': 512, 'min_width': 512, 'border_mode': cv2.BORDER_CONSTANT, 'value': (10, 10, 10)}],
    [A.Rotate, {
        'limit': 120,
        'interpolation': cv2.INTER_CUBIC,
        'border_mode': cv2.BORDER_CONSTANT,
        'value': (10, 10, 10),
    }],
    [A.ShiftScaleRotate, {
        'shift_limit': 0.2,
        'scale_limit': 0.2,
        'rotate_limit': 70,
        'interpolation': cv2.INTER_CUBIC,
        'border_mode': cv2.BORDER_CONSTANT,
        'value': (10, 10, 10),
    }],
    [A.OpticalDistortion, {
        'distort_limit': 0.2,
        'shift_limit': 0.2,
        'interpolation': cv2.INTER_CUBIC,
        'border_mode': cv2.BORDER_CONSTANT,
        'value': (10, 10, 10),
    }],
    [A.GridDistortion, {
        'num_steps': 10,
        'distort_limit': 0.5,
        'interpolation': cv2.INTER_CUBIC,
        'border_mode': cv2.BORDER_CONSTANT,
        'value': (10, 10, 10),
    }],
    [A.ElasticTransform, {
        'alpha': 2,
        'sigma': 25,
        'alpha_affine': 40,
        'interpolation': cv2.INTER_CUBIC,
        'border_mode': cv2.BORDER_CONSTANT,
        'value': (10, 10, 10),
    }],
    [A.CenterCrop, {'height': 10, 'width': 10}],
    [A.RandomCrop, {'height': 10, 'width': 10}],
    [A.RandomSizedCrop, {'min_max_height': (4, 8), 'height': 10, 'width': 10}],
    [A.Crop, {'x_max': 64, 'y_max': 64}],
    [A.ToFloat, {'max_value': 16536}],
    [A.Normalize, {'mean': (0.385, 0.356, 0.306), 'std': (0.129, 0.124, 0.125), 'max_pixel_value': 100.0}],
    [A.RandomBrightness, {'limit': 0.4}],
    [A.RandomContrast, {'limit': 0.4}],
    [A.RandomScale, {'scale_limit': 0.2, 'interpolation': cv2.INTER_CUBIC}],
    [A.Resize, {'height': 64, 'width': 64}],
    [A.SmallestMaxSize, {'max_size': 64, 'interpolation': cv2.INTER_CUBIC}],
    [A.LongestMaxSize, {'max_size': 128, 'interpolation': cv2.INTER_CUBIC}],
<<<<<<< HEAD
    [A.Solarize, {'threshold': 32}],
    [A.Equalize, {'mode': 'pil', 'by_channels': False}],
=======
    [A.RandomGridShuffle, {'grid': (5, 5)}],
    [A.Solarize, {'threshold': 32}],
>>>>>>> 1bc367f5
])
@pytest.mark.parametrize('p', [0.5, 1])
@pytest.mark.parametrize('seed', TEST_SEEDS)
@pytest.mark.parametrize('always_apply', (False, True))
def test_augmentations_serialization_with_custom_parameters(
    augmentation_cls,
    params,
    p,
    seed,
    image,
    mask,
    always_apply,
):
    aug = augmentation_cls(p=p, always_apply=always_apply, **params)
    serialized_aug = A.to_dict(aug)
    deserialized_aug = A.from_dict(serialized_aug)
    random.seed(seed)
    aug_data = aug(image=image, mask=mask)
    random.seed(seed)
    deserialized_aug_data = deserialized_aug(image=image, mask=mask)
    assert np.array_equal(aug_data['image'], deserialized_aug_data['image'])
    assert np.array_equal(aug_data['mask'], deserialized_aug_data['mask'])


@pytest.mark.parametrize(['augmentation_cls', 'params'], [
    [A.JpegCompression, {}],
    [A.HueSaturationValue, {}],
    [A.RGBShift, {}],
    [A.RandomBrightnessContrast, {}],
    [A.Blur, {}],
    [A.MotionBlur, {}],
    [A.MedianBlur, {}],
    [A.GaussianBlur, {}],
    [A.GaussNoise, {}],
    [A.CLAHE, {}],
    [A.ChannelShuffle, {}],
    [A.InvertImg, {}],
    [A.RandomGamma, {}],
    [A.ToGray, {}],
    [A.Cutout, {}],
    [A.GaussNoise, {}],
    [A.RandomSnow, {}],
    [A.RandomRain, {}],
    [A.RandomFog, {}],
    [A.RandomSunFlare, {}],
    [A.RandomShadow, {}],
    [A.PadIfNeeded, {}],
    [A.VerticalFlip, {}],
    [A.HorizontalFlip, {}],
    [A.Flip, {}],
    [A.Transpose, {}],
    [A.RandomRotate90, {}],
    [A.Rotate, {}],
    [A.ShiftScaleRotate, {}],
    [A.CenterCrop, {'height': 10, 'width': 10}],
    [A.RandomCrop, {'height': 10, 'width': 10}],
    [A.RandomSizedCrop, {'min_max_height': (4, 8), 'height': 10, 'width': 10}],
    [A.Crop, {'x_max': 64, 'y_max': 64}],
    [A.FromFloat, {}],
    [A.ToFloat, {}],
    [A.Normalize, {}],
    [A.RandomBrightness, {}],
    [A.RandomContrast, {}],
    [A.RandomScale, {}],
    [A.Resize, {'height': 64, 'width': 64}],
    [A.SmallestMaxSize, {}],
    [A.LongestMaxSize, {}],
    [A.RandomSizedBBoxSafeCrop, {'height': 50, 'width': 50}],
    [A.Solarize, {}],
<<<<<<< HEAD
    [A.Equalize, {}],
=======
>>>>>>> 1bc367f5
])
@pytest.mark.parametrize('p', [0.5, 1])
@pytest.mark.parametrize('seed', TEST_SEEDS)
@pytest.mark.parametrize('always_apply', (False, True))
def test_augmentations_for_bboxes_serialization(augmentation_cls, params, p, seed, image, bboxes, always_apply):
    aug = augmentation_cls(p=p, always_apply=always_apply, **params)
    serialized_aug = A.to_dict(aug)
    deserialized_aug = A.from_dict(serialized_aug)
    random.seed(seed)
    aug_data = aug(image=image, bboxes=bboxes)
    random.seed(seed)
    deserialized_aug_data = deserialized_aug(image=image, bboxes=bboxes)
    assert np.array_equal(aug_data['image'], deserialized_aug_data['image'])
    assert np.array_equal(aug_data['bboxes'], deserialized_aug_data['bboxes'])


@pytest.mark.parametrize(['augmentation_cls', 'params'], [
    [A.JpegCompression, {}],
    [A.HueSaturationValue, {}],
    [A.RGBShift, {}],
    [A.RandomBrightnessContrast, {}],
    [A.Blur, {}],
    [A.MotionBlur, {}],
    [A.MedianBlur, {}],
    [A.GaussianBlur, {}],
    [A.GaussNoise, {}],
    [A.CLAHE, {}],
    [A.ChannelShuffle, {}],
    [A.InvertImg, {}],
    [A.RandomGamma, {}],
    [A.ToGray, {}],
    [A.Cutout, {}],
    [A.GaussNoise, {}],
    [A.RandomSnow, {}],
    [A.RandomRain, {}],
    [A.RandomFog, {}],
    [A.RandomSunFlare, {}],
    [A.RandomShadow, {}],
    [A.PadIfNeeded, {}],
    [A.VerticalFlip, {}],
    [A.HorizontalFlip, {}],
    [A.Flip, {}],
    [A.RandomRotate90, {}],
    [A.Rotate, {}],
    [A.ShiftScaleRotate, {}],
    [A.CenterCrop, {'height': 10, 'width': 10}],
    [A.RandomCrop, {'height': 10, 'width': 10}],
    [A.RandomSizedCrop, {'min_max_height': (4, 8), 'height': 10, 'width': 10}],
    [A.FromFloat, {}],
    [A.ToFloat, {}],
    [A.Normalize, {}],
    [A.RandomBrightness, {}],
    [A.RandomContrast, {}],
    [A.RandomScale, {}],
    [A.Solarize, {}],
<<<<<<< HEAD
    [A.Equalize, {}],
=======
>>>>>>> 1bc367f5
])
@pytest.mark.parametrize('p', [0.5, 1])
@pytest.mark.parametrize('seed', TEST_SEEDS)
@pytest.mark.parametrize('always_apply', (False, True))
def test_augmentations_for_keypoints_serialization(augmentation_cls, params, p, seed, image, keypoints, always_apply):
    aug = augmentation_cls(p=p, always_apply=always_apply, **params)
    serialized_aug = A.to_dict(aug)
    deserialized_aug = A.from_dict(serialized_aug)
    random.seed(seed)
    aug_data = aug(image=image, keypoints=keypoints)
    random.seed(seed)
    deserialized_aug_data = deserialized_aug(image=image, keypoints=keypoints)
    assert np.array_equal(aug_data['image'], deserialized_aug_data['image'])
    assert np.array_equal(aug_data['keypoints'], deserialized_aug_data['keypoints'])


@pytest.mark.parametrize(['augmentation_cls', 'params'], [
    [A.IAAEmboss, {}],
    [A.IAASuperpixels, {}],
    [A.IAASharpen, {}],
    [A.IAAAdditiveGaussianNoise, {}],
    [A.IAACropAndPad, {}],
    [A.IAAFliplr, {}],
    [A.IAAFlipud, {}],
    [A.IAAAffine, {}],
    [A.IAAPiecewiseAffine, {}],
    [A.IAAPerspective, {}],
])
@pytest.mark.parametrize('p', [0.5, 1])
@pytest.mark.parametrize('seed', TEST_SEEDS)
@pytest.mark.parametrize('always_apply', (False, True))
def test_imgaug_augmentations_serialization(augmentation_cls, params, p, seed, image, mask, always_apply):
    aug = augmentation_cls(p=p, always_apply=always_apply, **params)
    serialized_aug = A.to_dict(aug)
    deserialized_aug = A.from_dict(serialized_aug)
    random.seed(seed)
    ia.seed(seed)
    aug_data = aug(image=image, mask=mask)
    random.seed(seed)
    ia.seed(seed)
    deserialized_aug_data = deserialized_aug(image=image, mask=mask)
    assert np.array_equal(aug_data['image'], deserialized_aug_data['image'])
    assert np.array_equal(aug_data['mask'], deserialized_aug_data['mask'])


@pytest.mark.parametrize(['augmentation_cls', 'params'], [
    [A.IAAEmboss, {}],
    [A.IAASuperpixels, {}],
    [A.IAASharpen, {}],
    [A.IAAAdditiveGaussianNoise, {}],
    [A.IAACropAndPad, {}],
    [A.IAAFliplr, {}],
    [A.IAAFlipud, {}],
    [A.IAAAffine, {}],
    [A.IAAPiecewiseAffine, {}],
    [A.IAAPerspective, {}],
])
@pytest.mark.parametrize('p', [0.5, 1])
@pytest.mark.parametrize('seed', TEST_SEEDS)
@pytest.mark.parametrize('always_apply', (False, True))
def test_imgaug_augmentations_for_bboxes_serialization(augmentation_cls, params, p, seed, image, bboxes, always_apply):
    aug = augmentation_cls(p=p, always_apply=always_apply, **params)
    serialized_aug = A.to_dict(aug)
    deserialized_aug = A.from_dict(serialized_aug)
    random.seed(seed)
    ia.seed(seed)
    aug_data = aug(image=image, bboxes=bboxes)
    random.seed(seed)
    ia.seed(seed)
    deserialized_aug_data = deserialized_aug(image=image, bboxes=bboxes)
    assert np.array_equal(aug_data['image'], deserialized_aug_data['image'])
    assert np.array_equal(aug_data['bboxes'], deserialized_aug_data['bboxes'])


@pytest.mark.parametrize(['augmentation_cls', 'params'], [
    [A.IAAEmboss, {}],
    [A.IAASuperpixels, {}],
    [A.IAASharpen, {}],
    [A.IAAAdditiveGaussianNoise, {}],
    [A.IAACropAndPad, {}],
    [A.IAAFliplr, {}],
    [A.IAAFlipud, {}],
    [A.IAAAffine, {}],
    [A.IAAPiecewiseAffine, {}],
    [A.IAAPerspective, {}],
])
@pytest.mark.parametrize('p', [0.5, 1])
@pytest.mark.parametrize('seed', TEST_SEEDS)
@pytest.mark.parametrize('always_apply', (False, True))
def test_imgaug_augmentations_for_keypoints_serialization(
    augmentation_cls,
    params,
    p,
    seed,
    image,
    keypoints,
    always_apply,
):
    aug = augmentation_cls(p=p, always_apply=always_apply, **params)
    serialized_aug = A.to_dict(aug)
    deserialized_aug = A.from_dict(serialized_aug)
    random.seed(seed)
    ia.seed(seed)
    aug_data = aug(image=image, keypoints=keypoints)
    random.seed(seed)
    ia.seed(seed)
    deserialized_aug_data = deserialized_aug(image=image, keypoints=keypoints)
    assert np.array_equal(aug_data['image'], deserialized_aug_data['image'])
    assert np.array_equal(aug_data['keypoints'], deserialized_aug_data['keypoints'])


@pytest.mark.parametrize('p', [0.5, 1])
@pytest.mark.parametrize('seed', TEST_SEEDS)
@pytest.mark.parametrize('always_apply', (False, True))
def test_image_only_crop_around_bbox_augmentation_serialization(p, seed, image, always_apply):
    aug = A.RandomCropNearBBox(p=p, always_apply=always_apply, max_part_shift=0.15)
    annotations = {'image': image, 'cropping_bbox': [-59, 77, 177, 231]}
    serialized_aug = A.to_dict(aug)
    deserialized_aug = A.from_dict(serialized_aug)
    random.seed(seed)
    aug_data = aug(**annotations)
    random.seed(seed)
    deserialized_aug_data = deserialized_aug(**annotations)
    assert np.array_equal(aug_data['image'], deserialized_aug_data['image'])


def test_from_float_serialization(float_image):
    aug = A.FromFloat(p=1, dtype='uint8')
    serialized_aug = A.to_dict(aug)
    deserialized_aug = A.from_dict(serialized_aug)
    aug_data = aug(image=float_image)
    deserialized_aug_data = deserialized_aug(image=float_image)
    assert np.array_equal(aug_data['image'], deserialized_aug_data['image'])


@pytest.mark.parametrize('seed', TEST_SEEDS)
def test_transform_pipeline_serialization(seed, image, mask):
    aug = A.Compose([
        A.OneOrOther(
            A.Compose([
                A.Resize(1024, 1024),
                A.RandomSizedCrop(min_max_height=(256, 1024), height=512, width=512, p=1),
                A.OneOf([
                    A.RandomSizedCrop(min_max_height=(256, 512), height=384, width=384, p=0.5),
                    A.RandomSizedCrop(min_max_height=(256, 512), height=512, width=512, p=0.5),
                ])
            ]),
            A.Compose([
                A.Resize(1024, 1024),
                A.RandomSizedCrop(min_max_height=(256, 1025), height=256, width=256, p=1),
                A.OneOf([
                    A.HueSaturationValue(p=0.5),
                    A.RGBShift(p=0.7)
                ], p=1),
            ])
        ),
        A.HorizontalFlip(p=1),
        A.RandomBrightnessContrast(p=0.5)
    ])
    serialized_aug = A.to_dict(aug)
    deserialized_aug = A.from_dict(serialized_aug)
    random.seed(seed)
    aug_data = aug(image=image, mask=mask)
    random.seed(seed)
    deserialized_aug_data = deserialized_aug(image=image, mask=mask)
    assert np.array_equal(aug_data['image'], deserialized_aug_data['image'])
    assert np.array_equal(aug_data['mask'], deserialized_aug_data['mask'])


@pytest.mark.parametrize(['bboxes', 'bbox_format', 'labels'], [
    [[[20, 30, 40, 50]], 'coco', [1]],
    [[[20, 30, 40, 50, 99], [10, 40, 30, 20, 9]], 'coco', [1, 2]],
    [[[20, 30, 60, 80]], 'pascal_voc', [2]],
    [[[20, 30, 60, 80, 99]], 'pascal_voc', [1]],
])
@pytest.mark.parametrize('seed', TEST_SEEDS)
def test_transform_pipeline_serialization_with_bboxes(seed, image, bboxes, bbox_format, labels):
    aug = A.Compose([
        A.OneOrOther(
            A.Compose([
                A.RandomRotate90(),
                A.OneOf([
                    A.HorizontalFlip(p=0.5),
                    A.VerticalFlip(p=0.5),
                ])
            ]),
            A.Compose([
                A.Rotate(p=0.5),
                A.OneOf([
                    A.HueSaturationValue(p=0.5),
                    A.RGBShift(p=0.7)
                ], p=1),
            ])
        ),
        A.HorizontalFlip(p=1),
        A.RandomBrightnessContrast(p=0.5)
    ], bbox_params={'format': bbox_format, 'label_fields': ['labels']})
    serialized_aug = A.to_dict(aug)
    deserialized_aug = A.from_dict(serialized_aug)
    random.seed(seed)
    aug_data = aug(image=image, bboxes=bboxes, labels=labels)
    random.seed(seed)
    deserialized_aug_data = deserialized_aug(image=image, bboxes=bboxes, labels=labels)
    assert np.array_equal(aug_data['image'], deserialized_aug_data['image'])
    assert np.array_equal(aug_data['bboxes'], deserialized_aug_data['bboxes'])


@pytest.mark.parametrize(['keypoints', 'keypoint_format', 'labels'], [
    [[[20, 30, 40, 50]], 'xyas', [1]],
    [[[20, 30, 40, 50, 99], [10, 40, 30, 20, 9]], 'xy', [1, 2]],
    [[[20, 30, 60, 80]], 'yx', [2]],
    [[[20, 30, 60, 80, 99]], 'xys', [1]],
])
@pytest.mark.parametrize('seed', TEST_SEEDS)
def test_transform_pipeline_serialization_with_keypoints(seed, image, keypoints, keypoint_format, labels):
    aug = A.Compose([
        A.OneOrOther(
            A.Compose([
                A.RandomRotate90(),
                A.OneOf([
                    A.HorizontalFlip(p=0.5),
                    A.VerticalFlip(p=0.5),
                ])
            ]),
            A.Compose([
                A.Rotate(p=0.5),
                A.OneOf([
                    A.HueSaturationValue(p=0.5),
                    A.RGBShift(p=0.7)
                ], p=1),
            ])
        ),
        A.HorizontalFlip(p=1),
        A.RandomBrightnessContrast(p=0.5)
    ], keypoint_params={'format': keypoint_format, 'label_fields': ['labels']})
    serialized_aug = A.to_dict(aug)
    deserialized_aug = A.from_dict(serialized_aug)
    random.seed(seed)
    aug_data = aug(image=image, keypoints=keypoints, labels=labels)
    random.seed(seed)
    deserialized_aug_data = deserialized_aug(image=image, keypoints=keypoints, labels=labels)
    assert np.array_equal(aug_data['image'], deserialized_aug_data['image'])
    assert np.array_equal(aug_data['keypoints'], deserialized_aug_data['keypoints'])


@pytest.mark.parametrize(['augmentation_cls', 'params'], [
    [A.ChannelShuffle, {}],
    [A.GaussNoise, {}],
    [A.Cutout, {}],
    [A.JpegCompression, {}],
    [A.HueSaturationValue, {}],
    [A.RGBShift, {}],
    [A.RandomBrightnessContrast, {}],
    [A.Blur, {}],
    [A.MotionBlur, {}],
    [A.MedianBlur, {}],
    [A.CLAHE, {}],
    [A.InvertImg, {}],
    [A.RandomGamma, {}],
    [A.ToGray, {}],
    [A.VerticalFlip, {}],
    [A.HorizontalFlip, {}],
    [A.Flip, {}],
    [A.Transpose, {}],
    [A.RandomRotate90, {}],
    [A.Rotate, {}],
    [A.OpticalDistortion, {}],
    [A.GridDistortion, {}],
    [A.ElasticTransform, {}],
    [A.Normalize, {}],
    [A.ToFloat, {}],
    [A.FromFloat, {}],
<<<<<<< HEAD
    [A.Solarize, {}],
    [A.Equalize, {}],
=======
    [A.RandomGridShuffle, {}],
    [A.Solarize, {}],
>>>>>>> 1bc367f5
])
@pytest.mark.parametrize('seed', TEST_SEEDS)
def test_additional_targets_for_image_only_serialization(augmentation_cls, params, image, seed):
    aug = A.Compose(
        [augmentation_cls(always_apply=True, **params)],
        additional_targets={'image2': 'image'},
    )
    image2 = image.copy()

    serialized_aug = A.to_dict(aug)
    deserialized_aug = A.from_dict(serialized_aug)
    random.seed(seed)
    aug_data = aug(image=image, image2=image2)
    random.seed(seed)
    deserialized_aug_data = deserialized_aug(image=image, image2=image2)
    assert np.array_equal(aug_data['image'], deserialized_aug_data['image'])
    assert np.array_equal(aug_data['image2'], deserialized_aug_data['image2'])


@pytest.mark.parametrize('seed', TEST_SEEDS)
@pytest.mark.parametrize('p', [1])
def test_lambda_serialization(image, mask, bboxes, keypoints, seed, p):

    def vflip_image(image, **kwargs):
        return F.vflip(image)

    def vflip_mask(mask, **kwargs):
        return F.vflip(mask)

    def vflip_bbox(bbox, **kwargs):
        return F.bbox_vflip(bbox, **kwargs)

    def vflip_keypoint(keypoint, **kwargs):
        return F.keypoint_vflip(keypoint, **kwargs)

    aug = A.Lambda(name='vflip', image=vflip_image, mask=vflip_mask, bbox=vflip_bbox, keypoint=vflip_keypoint, p=p)

    serialized_aug = A.to_dict(aug)
    deserialized_aug = A.from_dict(serialized_aug, lambda_transforms={'vflip': aug})
    random.seed(seed)
    aug_data = aug(image=image, mask=mask, bboxes=bboxes, keypoints=keypoints)
    random.seed(seed)
    deserialized_aug_data = deserialized_aug(image=image, mask=mask, bboxes=bboxes, keypoints=keypoints)
    assert np.array_equal(aug_data['image'], deserialized_aug_data['image'])
    assert np.array_equal(aug_data['mask'], deserialized_aug_data['mask'])
    assert np.array_equal(aug_data['bboxes'], deserialized_aug_data['bboxes'])
    assert np.array_equal(aug_data['keypoints'], deserialized_aug_data['keypoints'])<|MERGE_RESOLUTION|>--- conflicted
+++ resolved
@@ -52,13 +52,9 @@
     [A.RandomScale, {}],
     [A.SmallestMaxSize, {}],
     [A.LongestMaxSize, {}],
-<<<<<<< HEAD
+    [A.RandomGridShuffle, {}],
     [A.Solarize, {}],
     [A.Equalize, {}],
-=======
-    [A.RandomGridShuffle, {}],
-    [A.Solarize, {}],
->>>>>>> 1bc367f5
 ])
 @pytest.mark.parametrize('p', [0.5, 1])
 @pytest.mark.parametrize('seed', TEST_SEEDS)
@@ -165,13 +161,9 @@
     [A.Resize, {'height': 64, 'width': 64}],
     [A.SmallestMaxSize, {'max_size': 64, 'interpolation': cv2.INTER_CUBIC}],
     [A.LongestMaxSize, {'max_size': 128, 'interpolation': cv2.INTER_CUBIC}],
-<<<<<<< HEAD
+    [A.RandomGridShuffle, {'grid': (5, 5)}],
     [A.Solarize, {'threshold': 32}],
     [A.Equalize, {'mode': 'pil', 'by_channels': False}],
-=======
-    [A.RandomGridShuffle, {'grid': (5, 5)}],
-    [A.Solarize, {'threshold': 32}],
->>>>>>> 1bc367f5
 ])
 @pytest.mark.parametrize('p', [0.5, 1])
 @pytest.mark.parametrize('seed', TEST_SEEDS)
@@ -241,10 +233,7 @@
     [A.LongestMaxSize, {}],
     [A.RandomSizedBBoxSafeCrop, {'height': 50, 'width': 50}],
     [A.Solarize, {}],
-<<<<<<< HEAD
     [A.Equalize, {}],
-=======
->>>>>>> 1bc367f5
 ])
 @pytest.mark.parametrize('p', [0.5, 1])
 @pytest.mark.parametrize('seed', TEST_SEEDS)
@@ -300,10 +289,7 @@
     [A.RandomContrast, {}],
     [A.RandomScale, {}],
     [A.Solarize, {}],
-<<<<<<< HEAD
     [A.Equalize, {}],
-=======
->>>>>>> 1bc367f5
 ])
 @pytest.mark.parametrize('p', [0.5, 1])
 @pytest.mark.parametrize('seed', TEST_SEEDS)
@@ -576,13 +562,9 @@
     [A.Normalize, {}],
     [A.ToFloat, {}],
     [A.FromFloat, {}],
-<<<<<<< HEAD
+    [A.RandomGridShuffle, {}],
     [A.Solarize, {}],
     [A.Equalize, {}],
-=======
-    [A.RandomGridShuffle, {}],
-    [A.Solarize, {}],
->>>>>>> 1bc367f5
 ])
 @pytest.mark.parametrize('seed', TEST_SEEDS)
 def test_additional_targets_for_image_only_serialization(augmentation_cls, params, image, seed):
